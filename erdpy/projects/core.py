--- conflicted
+++ resolved
@@ -40,11 +40,7 @@
     project = load_project(directory)
     output_wasm_file = project.build(options)
     logger.info("Build ran.")
-<<<<<<< HEAD
-    relative_wasm_path = os.path.join(".", output_wasm_file.relative_to(os.getcwd()))
-=======
     relative_wasm_path = output_wasm_file.relative_to(Path.cwd())
->>>>>>> 4f4fc198
     logger.info(f"WASM file generated: {relative_wasm_path}")
 
 
