import logging

from erdpy import guards, wallet
from erdpy.accounts import Account, Address
from erdpy.contracts import CodeMetadata, SmartContract
from erdpy.environments import TestnetEnvironment
from erdpy.projects import load_project
from erdpy.proxy import ElrondProxy, TransactionCostEstimator
from erdpy.transactions import PreparedTransaction, do_prepare_transaction
<<<<<<< HEAD
from erdpy.wallet import pem
=======
from erdpy.validators.validators import *
>>>>>>> a68a6d3f

logger = logging.getLogger("facade")


def deploy_smart_contract(args):
    logger.debug("deploy_smart_contract")

    project_directory = args.project
    pem_file = args.pem
    proxy_url = args.proxy
    arguments = args.arguments
    gas_price = args.gas_price
    gas_limit = args.gas_limit
    value = args.value
    metadata_upgradeable = args.metadata_upgradeable

    # TODO: apply guards

    project = load_project(project_directory)
    bytecode = project.get_bytecode()
    metadata = CodeMetadata(metadata_upgradeable)
    contract = SmartContract(bytecode=bytecode, metadata=metadata)
    environment = TestnetEnvironment(proxy_url)
    owner = Account(pem_file=pem_file)

    def flow():
        tx_hash, address = environment.deploy_contract(contract, owner, arguments, gas_price, gas_limit, value)
        logger.info("Tx hash: %s", tx_hash)
        logger.info("Contract address: %s", address)

    environment.run_flow(flow)


def call_smart_contract(args):
    logger.debug("call_smart_contract")

    contract_address = args.contract
    pem_file = args.pem
    proxy_url = args.proxy
    function = args.function
    arguments = args.arguments
    gas_price = args.gas_price
    gas_limit = args.gas_limit
    value = args.value

    contract = SmartContract(contract_address)
    environment = TestnetEnvironment(proxy_url)
    caller = Account(pem_file=pem_file)

    def flow():
        tx_hash = environment.execute_contract(contract, caller, function, arguments, gas_price, gas_limit, value)
        logger.info("Tx hash: %s", tx_hash)

    environment.run_flow(flow)


def upgrade_smart_contract(args):
    logger.debug("upgrade_smart_contract")

    contract_address = args.contract
    project_directory = args.project
    pem_file = args.pem
    proxy_url = args.proxy
    arguments = args.arguments
    gas_price = args.gas_price
    gas_limit = args.gas_limit
    value = args.value
    metadata_upgradeable = args.metadata_upgradeable

    project = load_project(project_directory)
    bytecode = project.get_bytecode()
    metadata = CodeMetadata(metadata_upgradeable)
    contract = SmartContract(contract_address, bytecode=bytecode, metadata=metadata)
    environment = TestnetEnvironment(proxy_url)
    caller = Account(pem_file=pem_file)

    def flow():
        tx_hash = environment.upgrade_contract(contract, caller, arguments, gas_price, gas_limit, value)
        logger.info("Tx hash: %s", tx_hash)

    environment.run_flow(flow)


def query_smart_contract(args):
    logger.debug("query_smart_contract")

    contract_address = args.contract
    proxy_url = args.proxy
    function = args.function
    arguments = args.arguments

    contract = SmartContract(contract_address)
    environment = TestnetEnvironment(proxy_url)

    def flow():
        result = environment.query_contract(contract, function, arguments)
        print(result)

    environment.run_flow(flow)


def get_account_nonce(proxy_url, address):
    logger.debug("call_get_account_nonce")

    proxy = ElrondProxy(proxy_url)
    nonce = proxy.get_account_nonce(Address(address))
    print(nonce)
    return nonce


def get_account_balance(proxy_url, address):
    logger.debug("call_get_account_balance")

    proxy = ElrondProxy(proxy_url)
    balance = proxy.get_account_balance(Address(address))
    print(balance)
    return balance


def get_account(proxy_url, address):
    logger.debug("call_get_account")

    proxy = ElrondProxy(proxy_url)
    account = proxy.get_account(Address(address))
    print(account)
    return account


def get_num_shards(proxy_url):
    logger.debug("call_get_number_of_shards")

    proxy = ElrondProxy(proxy_url)
    num_shards = proxy.get_num_shards()
    print(num_shards)
    return num_shards


def get_last_block_nonce(proxy_url, shard_id):
    logger.debug("call_get_last_block_nonce")

    proxy = ElrondProxy(proxy_url)
    nonce = proxy.get_last_block_nonce(shard_id)
    print(nonce)
    return nonce


def get_gas_price(proxy_url):
    logger.debug("call_get_gas_price")

    proxy = ElrondProxy(proxy_url)
    price = proxy.get_gas_price()
    print(price)
    return price


def get_chain_id(proxy_url):
    logger.debug("call_get_chain_id")

    proxy = ElrondProxy(proxy_url)
    chain_id = proxy.get_chain_id()
    print(chain_id)
    return chain_id


def get_transaction_cost(args):
    logger.debug("call_get_transaction_cost")

    cost_estimator = TransactionCostEstimator(args.proxy)
    result = cost_estimator.estimate_tx_cost(args)
    print(result)
    return result


def send_prepared_transaction(args):
    proxy = ElrondProxy(args.proxy)
    prepared = PreparedTransaction.from_file(args.tx)
    tx_hash = prepared.send(proxy)
    print(tx_hash)
    return tx_hash


def prepare_and_send_transaction(args):
    proxy = ElrondProxy(args.proxy)

    # Need to sync nonce
    owner = Account(pem_file=args.pem)
    owner.sync_nonce(proxy)
    args.nonce = owner.nonce

    prepared = do_prepare_transaction(args)
    tx_hash = prepared.send(proxy)
    print(tx_hash)
    return tx_hash


<<<<<<< HEAD
def generate_pem(args):
    pem_file = args.pem

    seed, pubkey = wallet.generate_pair()
    address = Address(pubkey)
    pem.write(pem_file, seed, pubkey, name=address.bech32())
    logger.info(f"Created PEM file [{pem_file}].")
=======
def prepare_and_send_stake_transaction(args):
    args = parse_args_for_stake(args)
    return prepare_and_send_transaction(args)


def prepare_and_send_un_stake_transaction(args):
    args = parse_args_for_un_stake(args)
    return prepare_and_send_transaction(args)


def prepare_and_send_un_jail_transaction(args):
    args = parse_args_for_un_jail(args)
    return prepare_and_send_transaction(args)


def prepare_and_send_un_bond_transaction(args):
    args = parse_args_for_un_bond(args)
    return prepare_and_send_transaction(args)


def prepare_and_send_change_reward_address_transaction(args):
    args = parse_args_for_changing_reward_address(args)
    return prepare_and_send_transaction(args)
>>>>>>> a68a6d3f


def do_bech32(args):
    encode = args.encode
    value = args.value
    address = Address(value)

    result = address.bech32() if encode else address.hex()
    print(result)
    return result<|MERGE_RESOLUTION|>--- conflicted
+++ resolved
@@ -1,17 +1,14 @@
 import logging
 
-from erdpy import guards, wallet
+from erdpy import wallet
 from erdpy.accounts import Account, Address
 from erdpy.contracts import CodeMetadata, SmartContract
 from erdpy.environments import TestnetEnvironment
 from erdpy.projects import load_project
 from erdpy.proxy import ElrondProxy, TransactionCostEstimator
 from erdpy.transactions import PreparedTransaction, do_prepare_transaction
-<<<<<<< HEAD
+from erdpy.validators import validators
 from erdpy.wallet import pem
-=======
-from erdpy.validators.validators import *
->>>>>>> a68a6d3f
 
 logger = logging.getLogger("facade")
 
@@ -207,7 +204,31 @@
     return tx_hash
 
 
-<<<<<<< HEAD
+def prepare_and_send_stake_transaction(args):
+    args = validators.parse_args_for_stake(args)
+    return prepare_and_send_transaction(args)
+
+
+def prepare_and_send_un_stake_transaction(args):
+    args = validators.parse_args_for_un_stake(args)
+    return prepare_and_send_transaction(args)
+
+
+def prepare_and_send_un_jail_transaction(args):
+    args = validators.parse_args_for_un_jail(args)
+    return prepare_and_send_transaction(args)
+
+
+def prepare_and_send_un_bond_transaction(args):
+    args = validators.parse_args_for_un_bond(args)
+    return prepare_and_send_transaction(args)
+
+
+def prepare_and_send_change_reward_address_transaction(args):
+    args = validators.parse_args_for_changing_reward_address(args)
+    return prepare_and_send_transaction(args)
+
+
 def generate_pem(args):
     pem_file = args.pem
 
@@ -215,31 +236,6 @@
     address = Address(pubkey)
     pem.write(pem_file, seed, pubkey, name=address.bech32())
     logger.info(f"Created PEM file [{pem_file}].")
-=======
-def prepare_and_send_stake_transaction(args):
-    args = parse_args_for_stake(args)
-    return prepare_and_send_transaction(args)
-
-
-def prepare_and_send_un_stake_transaction(args):
-    args = parse_args_for_un_stake(args)
-    return prepare_and_send_transaction(args)
-
-
-def prepare_and_send_un_jail_transaction(args):
-    args = parse_args_for_un_jail(args)
-    return prepare_and_send_transaction(args)
-
-
-def prepare_and_send_un_bond_transaction(args):
-    args = parse_args_for_un_bond(args)
-    return prepare_and_send_transaction(args)
-
-
-def prepare_and_send_change_reward_address_transaction(args):
-    args = parse_args_for_changing_reward_address(args)
-    return prepare_and_send_transaction(args)
->>>>>>> a68a6d3f
 
 
 def do_bech32(args):
