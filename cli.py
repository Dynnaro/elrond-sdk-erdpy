--- conflicted
+++ resolved
@@ -1,11 +1,7 @@
 import logging
 import os
-<<<<<<< HEAD
 from argparse import ArgumentParser
-=======
->>>>>>> 92bcc142
-
-from argparse import ArgumentParser
+
 from erdpy import config, dependencies, errors, flows, nodedebug, projects, ide, proxy
 from erdpy._version import __version__
 
