import binascii
import json
import logging
from typing import Any

from erdpy import errors
from erdpy.accounts import Address
from erdpy.config import (GAS_PER_DATA_BYTE, MIN_GAS_LIMIT,
                          MetaChainSystemSCsCost)
from os import path

from erdpy import guards
from erdpy.accounts import Address, Account
from erdpy.config import MIN_GAS_LIMIT, GAS_PER_DATA_BYTE, MetaChainSystemSCsCost
from erdpy.wallet.pem import parse_validator_pem
from erdpy.wallet.signing import sign_message_with_bls_key

logger = logging.getLogger("validators")

_STAKE_SMART_CONTRACT_ADDRESS = "erd1qqqqqqqqqqqqqqqpqqqqqqqqqqqqqqqqqqqqqqqqqqqqqqqplllst77y4l"


def estimate_system_sc_call(args, base_cost, factor=1):
    num_bytes = len(args.data)
    gas_limit = MIN_GAS_LIMIT + num_bytes * GAS_PER_DATA_BYTE
    gas_limit += factor * base_cost
    return gas_limit


<<<<<<< HEAD
def _read_json_file(file_path):
    val_file = path.expanduser(file_path)
    guards.is_file(val_file)
    with open(file_path,  "r") as json_file:
        try:
            data = json.load(json_file)
        except Exception:
            raise Exception("cannot read validators data")
        return data


def parse_args_for_stake(args):
    validators_data_file = args.validators_data_file
    validators_data = _read_json_file(validators_data_file)
=======
def parse_args_for_stake(args: Any):
    num_of_nodes = int(args.number_of_nodes)
    keys = args.nodes_public_keys.split(',')
    if num_of_nodes != len(keys):
        raise errors.BadUserInput("check number of nodes")
        return
>>>>>>> 9e57fc37

    reward_address = args.reward_address

    if args.pem:
        account = Account(pem_file=args.pem)
    elif args.keyfile and args.passfile:
        account = Account(key_file=args.keyfile, pass_file=args.passfile)

    num_of_nodes = len(validators_data["validators"])
    stake_data = 'stake@' + binascii.hexlify(num_of_nodes.to_bytes(1, byteorder="little")).decode()
    for validator in validators_data["validators"]:
        # get validator
        seed, bls_key = parse_validator_pem(validator["pemFilePath"])
        signed_message = sign_message_with_bls_key(account.address.pubkey().hex(), seed.hex())
        stake_data += f"@{bls_key}@{signed_message}"

    if reward_address:
        reward_address = Address(args.reward_address)
        stake_data += '@' + reward_address.hex()

    args.receiver = _STAKE_SMART_CONTRACT_ADDRESS
    args.data = stake_data

    if args.estimate_gas:
        args.gas_limit = estimate_system_sc_call(args, MetaChainSystemSCsCost.STAKE, num_of_nodes)

    return args


def parse_args_for_un_stake(args):
    parsed_keys, num_keys = parse_keys(args.nodes_public_keys)
    args.data = 'unStake' + parsed_keys
    args.receiver = _STAKE_SMART_CONTRACT_ADDRESS

    if args.estimate_gas:
        args.gas_limit = estimate_system_sc_call(args, MetaChainSystemSCsCost.UNSTAKE, num_keys)

    return args


def parse_args_for_un_bond(args):
    parsed_keys, num_keys = parse_keys(args.nodes_public_keys)
    args.data = 'unBond' + parsed_keys
    args.receiver = _STAKE_SMART_CONTRACT_ADDRESS

    if args.estimate_gas:
        args.gas_limit = estimate_system_sc_call(args, MetaChainSystemSCsCost.UNBOND, num_keys)

    return args


def parse_args_for_un_jail(args):
    parsed_keys, num_keys = parse_keys(args.nodes_public_keys)
    args.data = 'unJail' + parsed_keys
    args.receiver = _STAKE_SMART_CONTRACT_ADDRESS

    if args.estimate_gas:
        args.gas_limit = estimate_system_sc_call(args, MetaChainSystemSCsCost.UNJAIL, num_keys)

    return args


def parse_args_for_changing_reward_address(args):
    reward_address = Address(args.reward_address)
    args.data = 'changeRewardAddress@' + reward_address.hex()
    args.receiver = _STAKE_SMART_CONTRACT_ADDRESS

    if args.estimate_gas:
        args.gas_limit = estimate_system_sc_call(args, MetaChainSystemSCsCost.CHANGE_REWARD_ADDRESS)

    return args


def parse_args_for_claim(args):
    args.data = 'claim'
    args.receiver = _STAKE_SMART_CONTRACT_ADDRESS

    if args.estimate_gas:
        args.gas_limit = estimate_system_sc_call(args, MetaChainSystemSCsCost.CLAIM)

    return args


def parse_keys(bls_public_keys):
    keys = bls_public_keys.split(',')
    parsed_keys = ''
    for key in keys:
        parsed_keys += '@' + key
    return parsed_keys, len(keys)


def convert_to_hex(key):
    return binascii.hexlify(bytes(key, 'utf-8')).decode()<|MERGE_RESOLUTION|>--- conflicted
+++ resolved
@@ -27,7 +27,6 @@
     return gas_limit
 
 
-<<<<<<< HEAD
 def _read_json_file(file_path):
     val_file = path.expanduser(file_path)
     guards.is_file(val_file)
@@ -39,17 +38,9 @@
         return data
 
 
-def parse_args_for_stake(args):
+def parse_args_for_stake(args: Any):
     validators_data_file = args.validators_data_file
     validators_data = _read_json_file(validators_data_file)
-=======
-def parse_args_for_stake(args: Any):
-    num_of_nodes = int(args.number_of_nodes)
-    keys = args.nodes_public_keys.split(',')
-    if num_of_nodes != len(keys):
-        raise errors.BadUserInput("check number of nodes")
-        return
->>>>>>> 9e57fc37
 
     reward_address = args.reward_address
 
