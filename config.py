--- conflicted
+++ resolved
@@ -79,7 +79,9 @@
         "dependencies.llvm.urlTemplate.linux": "https://ide.elrond.com/vendor-llvm/{TAG}/linux-amd64.tar.gz?t=19feb",
         "dependencies.llvm.urlTemplate.osx": "https://ide.elrond.com/vendor-llvm/{TAG}/darwin-amd64.tar.gz?t=19feb",
         "dependencies.rust.tag": "",
-<<<<<<< HEAD
+        "dependencies.nodejs.tag": "v12.18.3",
+        "dependencies.nodejs.urlTemplate.linux": "https://nodejs.org/dist/{TAG}/node-{TAG}-linux-x64.tar.xz",
+        "dependencies.nodejs.urlTemplate.osx": "https://nodejs.org/dist/{TAG}/node-{TAG}-darwin-x64.tar.gz",
         "dependencies.elrond_go.tag": "v1.1.0",
         "dependencies.elrond_go.urlTemplate.linux": "https://github.com/ElrondNetwork/elrond-go/archive/{TAG}.tar.gz",
         "dependencies.elrond_go.urlTemplate.osx": "https://github.com/ElrondNetwork/elrond-go/archive/{TAG}.tar.gz",
@@ -90,11 +92,6 @@
         "dependencies.elrond_proxy_go.tag": "v1.1.0",
         "dependencies.elrond_proxy_go.urlTemplate.linux": "https://github.com/ElrondNetwork/elrond-proxy-go/archive/{TAG}.tar.gz",
         "dependencies.elrond_proxy_go.urlTemplate.osx": "https://github.com/ElrondNetwork/elrond-proxy-go/archive/{TAG}.tar.gz",
-=======
-        "dependencies.nodejs.tag": "v12.18.3",
-        "dependencies.nodejs.urlTemplate.linux": "https://nodejs.org/dist/{TAG}/node-{TAG}-linux-x64.tar.xz",
-        "dependencies.nodejs.urlTemplate.osx": "https://nodejs.org/dist/{TAG}/node-{TAG}-darwin-x64.tar.gz"
->>>>>>> 71b87b0d
     }
 
 
