--- conflicted
+++ resolved
@@ -1,8 +1,3 @@
-<<<<<<< HEAD
-from erdpy import cli_shared
-=======
-
->>>>>>> 71b87b0d
 import logging
 from typing import Any
 
