--- conflicted
+++ resolved
@@ -122,8 +122,6 @@
         response = response.get("hyperblock", {})
         return response
 
-<<<<<<< HEAD
-=======
     def send_transaction_and_wait_for_result(self, payload: Any, num_seconds_timeout=100) -> str:
         url = f"{self.url}/transaction/send"
         response = do_post(url, payload)
@@ -144,5 +142,4 @@
             if transaction["hash"] == tx_hash:
                 return True
 
-        return False
->>>>>>> 505144e4
+        return False